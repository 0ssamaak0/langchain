--- conflicted
+++ resolved
@@ -104,7 +104,6 @@
         additional_kwargs: Dict = {}
         if function_call := _dict.get("function_call"):
             additional_kwargs["function_call"] = dict(function_call)
-<<<<<<< HEAD
         if raw_tool_calls := _dict.get("tool_calls"):
             additional_kwargs["tool_calls"] = raw_tool_calls
             parser = JsonOutputToolsParser(return_id=True)
@@ -118,14 +117,9 @@
                 id=id_,
                 tool_calls=tool_calls,
             )
-        return AIMessage(content=content, additional_kwargs=additional_kwargs, id=id_)
-=======
-        if tool_calls := _dict.get("tool_calls"):
-            additional_kwargs["tool_calls"] = tool_calls
         return AIMessage(
             content=content, additional_kwargs=additional_kwargs, name=name, id=id_
         )
->>>>>>> d1a2e194
     elif role == "system":
         return SystemMessage(content=_dict.get("content", ""), name=name, id=id_)
     elif role == "function":
