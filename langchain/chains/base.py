"""Base interface that all chains should implement."""
from abc import ABC, abstractmethod
from typing import Any, Dict, List, Optional, Union

from pydantic import BaseModel, Extra, Field

import langchain


class Memory(BaseModel, ABC):
    """Base interface for memory in chains."""

    class Config:
        """Configuration for this pydantic object."""

        extra = Extra.forbid
        arbitrary_types_allowed = True

    @property
    @abstractmethod
    def memory_variables(self) -> List[str]:
        """Input keys this memory class will load dynamically."""

    @abstractmethod
    def load_memory_variables(self, inputs: Dict[str, Any]) -> Dict[str, str]:
        """Return key-value pairs given the text input to the chain."""

    @abstractmethod
    def save_context(self, inputs: Dict[str, Any], outputs: Dict[str, str]) -> None:
        """Save the context of this model run to memory."""

    @abstractmethod
    def clear(self) -> None:
        """Clear memory contents."""


def _get_verbosity() -> bool:
    return langchain.verbose


class Chain(BaseModel, ABC):
    """Base interface that all chains should implement."""

    memory: Optional[Memory] = None

    verbose: bool = Field(default_factory=_get_verbosity)
    """Whether to print out response text."""

    @property
    @abstractmethod
    def input_keys(self) -> List[str]:
        """Input keys this chain expects."""

    @property
    @abstractmethod
    def output_keys(self) -> List[str]:
        """Output keys this chain expects."""

    def _validate_inputs(self, inputs: Dict[str, str]) -> None:
        """Check that all inputs are present."""
        missing_keys = set(self.input_keys).difference(inputs)
        if missing_keys:
            raise ValueError(f"Missing some input keys: {missing_keys}")

    def _validate_outputs(self, outputs: Dict[str, str]) -> None:
        if set(outputs) != set(self.output_keys):
            raise ValueError(
                f"Did not get output keys that were expected. "
                f"Got: {set(outputs)}. Expected: {set(self.output_keys)}."
            )

    @abstractmethod
    def _call(self, inputs: Dict[str, str]) -> Dict[str, str]:
        """Run the logic of this chain and return the output."""

    def __call__(
<<<<<<< HEAD
        self, inputs: Dict[str, Any], return_only_outputs: bool = False
    ) -> Dict[str, Any]:
=======
        self, inputs: Union[Dict[str, Any], Any], return_only_outputs: bool = False
    ) -> Dict[str, str]:
>>>>>>> 50257fce
        """Run the logic of this chain and add to output if desired.

        Args:
            inputs: Dictionary of inputs, or single input if chain expects
                only one param.
            return_only_outputs: boolean for whether to return only outputs in the
                response. If True, only new keys generated by this chain will be
                returned. If False, both input keys and new keys generated by this
                chain will be returned. Defaults to False.

        """
        if not isinstance(inputs, dict):
            if len(self.input_keys) != 1:
                raise ValueError(
                    f"A single string input was passed in, but this chain expects "
                    f"multiple inputs ({self.input_keys}). When a chain expects "
                    f"multiple inputs, please call it by passing in a dictionary, "
                    "eg `chain({'foo': 1, 'bar': 2})`"
                )
            inputs = {self.input_keys[0]: inputs}
        if self.memory is not None:
            external_context = self.memory.load_memory_variables(inputs)
            inputs = dict(inputs, **external_context)
        self._validate_inputs(inputs)
        if self.verbose:
            print(
                f"\n\n\033[1m> Entering new {self.__class__.__name__} chain...\033[0m"
            )
        outputs = self._call(inputs)
        if self.verbose:
            print(f"\n\033[1m> Finished {self.__class__.__name__} chain.\033[0m")
        self._validate_outputs(outputs)
        if self.memory is not None:
            self.memory.save_context(inputs, outputs)
        if return_only_outputs:
            return outputs
        else:
            return {**inputs, **outputs}

    def apply(self, input_list: List[Dict[str, Any]]) -> List[Dict[str, str]]:
        """Call the chain on all inputs in the list."""
        return [self(inputs) for inputs in input_list]

    def run(self, text: str) -> str:
        """Run text in, text out (if applicable)."""
        if len(self.input_keys) != 1:
            raise ValueError(
                f"`run` not supported when there is not exactly "
                f"one input key, got {self.input_keys}."
            )
        if len(self.output_keys) != 1:
            raise ValueError(
                f"`run` not supported when there is not exactly "
                f"one output key, got {self.output_keys}."
            )
        return self({self.input_keys[0]: text})[self.output_keys[0]]<|MERGE_RESOLUTION|>--- conflicted
+++ resolved
@@ -74,13 +74,8 @@
         """Run the logic of this chain and return the output."""
 
     def __call__(
-<<<<<<< HEAD
-        self, inputs: Dict[str, Any], return_only_outputs: bool = False
+        self, inputs: Union[Dict[str, Any], Any], return_only_outputs: bool = False
     ) -> Dict[str, Any]:
-=======
-        self, inputs: Union[Dict[str, Any], Any], return_only_outputs: bool = False
-    ) -> Dict[str, str]:
->>>>>>> 50257fce
         """Run the logic of this chain and add to output if desired.
 
         Args:
