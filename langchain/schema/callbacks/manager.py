--- conflicted
+++ resolved
@@ -6,14 +6,7 @@
 from typing import Any, Dict, List, Optional, Sequence, Type, TypeVar, Union
 from uuid import UUID, uuid4
 
-<<<<<<< HEAD
-from langchain.schema.agent import (
-    AgentAction,
-    AgentFinish,
-)
-=======
 from langchain.schema.agent import AgentAction, AgentFinish
->>>>>>> 0091bb0c
 from langchain.schema.callbacks.base import (
     BaseCallbackHandler,
     BaseCallbackManager,
